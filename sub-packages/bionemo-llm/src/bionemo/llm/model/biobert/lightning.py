# SPDX-FileCopyrightText: Copyright (c) 2024 NVIDIA CORPORATION & AFFILIATES. All rights reserved.
# SPDX-License-Identifier: LicenseRef-Apache2
#
# Licensed under the Apache License, Version 2.0 (the "License");
# you may not use this file except in compliance with the License.
# You may obtain a copy of the License at
#
#     http://www.apache.org/licenses/LICENSE-2.0
#
# Unless required by applicable law or agreed to in writing, software
# distributed under the License is distributed on an "AS IS" BASIS,
# WITHOUT WARRANTIES OR CONDITIONS OF ANY KIND, either express or implied.
# See the License for the specific language governing permissions and
# limitations under the License.


<<<<<<< HEAD
from typing import Dict, Optional, Protocol, Sequence, TypedDict, cast
=======
from typing import Callable, Dict, Iterable, Optional, Sequence
>>>>>>> 756261ba

import torch
import torch.distributed
from apex.optimizers import FusedAdam
from megatron.core import parallel_state
from megatron.core.packed_seq_params import PackedSeqParams
from nemo.collections.common.tokenizers.tokenizer_spec import TokenizerSpec
from nemo.lightning.megatron_parallel import DataT, MegatronLossReduction
from nemo.lightning.pytorch.optim import MegatronOptimizerModule
<<<<<<< HEAD
from torch import Tensor

from bionemo.llm.lightning import BionemoLightningModule, DataStep, ForwardStep, default_megatron_optimizer
from bionemo.llm.model.biobert.model import BioBertConfig, MegatronBioBertModel
=======

from bionemo.llm.lightning import LightningPassthroughPredictionMixin
from bionemo.llm.model.config import MegatronBioNeMoTrainableModelConfig
from bionemo.llm.utils import iomixin_utils as iom
>>>>>>> 756261ba


__all__: Sequence[str] = (
    "biobert_lightning_module",
    "biobert_data_step",
    "bert_forward_step",
<<<<<<< HEAD
    "bert_default_optimizer",
    "BertModel",
    "BertBatch",
    "SequenceBatch",
)


class BertModel(Protocol[DataT]):
    def forward(
        self, input_ids: Tensor, attention_mask: Tensor, packed_seq_params: Optional[Tensor] = None
    ) -> DataT: ...


class BertBatchCore(TypedDict):
    text: Tensor
    attention_mask: Tensor


class BertBatch(BertBatchCore, total=False):
    cu_seqlens: Tensor


class SequenceBatchCore(TypedDict):
    cu_seqlens: Tensor


class SequenceBatch(SequenceBatchCore, total=False):
    cu_seqlens_argmin: Tensor
    max_seqlen: Tensor


def biobert_data_step(dataloader_iter) -> Dict[str, Tensor]:
=======
    "get_packed_seq_params",
    "get_batch_on_this_context_parallel_rank",
)

DataStepOutput = Dict[str, torch.Tensor | PackedSeqParams]
DataStepFunction = Callable[[Iterable], DataStepOutput]
ForwardStepFunction = Callable[[pl.LightningModule, DataStepOutput], DataT]
############################################################################################################
# Below are static helper functions for handling various steps in the actual class at the bottom of the file.


def biobert_data_step(dataloader_iter) -> Dict[str, torch.Tensor]:
>>>>>>> 756261ba
    """Preprocesses a batch of data for the GeneFormer model, and ingest a single batch of data from the dataloader iterator.
        only necessary batch keys are subsetted and passed to the model's forward pass, and the loss forward pass, depending on stage.
        TODO document how parallel_state pipeline stages work.

    Args:
        dataloader_iter: An iterator over the dataloader.

    Returns:
        output: A dictionary of this batch limiting to relevant keys.

    """  # noqa: D205
    # Based on: https://github.com/NVIDIA/Megatron-LM/blob/main/pretrain_gpt.py#L87
    # https://github.com/NVIDIA/NeMo/blob/main/nemo/collections/nlp/models/language_modeling/megatron_gpt_model.py#L828-L842

    batch = next(dataloader_iter)

    _batch: dict
    if isinstance(batch, tuple) and len(batch) == 3:
        _batch = batch[0]
    else:
        _batch = batch

    required_keys = set()
    required_keys.add("attention_mask")
    if parallel_state.is_pipeline_first_stage():
        required_keys.add("text")
    if parallel_state.is_pipeline_last_stage():
        required_keys.update(("labels", "loss_mask", "types", "is_random"))
    # if self.get_attention_mask_from_fusion:
    #     required_keys.remove('attention_mask')

    _batch = {key: val.cuda(non_blocking=True) if key in required_keys else None for key, val in _batch.items()}
    # slice batch along sequence dimension for context parallelism
    output = get_batch_on_this_context_parallel_rank(_batch)

    return output


<<<<<<< HEAD
def bert_forward_step(model: BertModel[DataT], batch: BertBatch) -> DataT:
=======
def bert_forward_step(model: pl.LightningModule, batch: DataStepOutput) -> DataT:
>>>>>>> 756261ba
    """This subsets the batch keys to the ones actually used by forward pass of the model, and then calls the model's forward pass.
    if "cu_seqsens" are defined in the batch, then the packed sequence parameters are also passed to the model for forward pass efficiency.
    """  # noqa: D205
    forward_args = {
        "input_ids": batch["text"],
        "attention_mask": batch["attention_mask"],
        # TODO support tokentypes when they are meaningful.
        # "tokentype_ids": batch.get("types", None),
    }

    if "cu_seqlens" in batch:
        forward_args["packed_seq_params"] = get_packed_seq_params(cast(SequenceBatch, batch))

    forward_results = model.forward(**forward_args)
    # TODO support losses that also include the binary head, this means doing something more fancy than the one
    #      default GPT reduction function above MaskedTokenLossReduction()
    return forward_results


def biobert_lightning_module(
    config: BioBertConfig,
    optimizer: Optional[MegatronOptimizerModule] = None,
    tokenizer: Optional[TokenizerSpec] = None,
    data_step: DataStep = biobert_data_step,
    forward_step: ForwardStep = bert_forward_step,
) -> BionemoLightningModule[MegatronBioBertModel, MegatronLossReduction]:
    """A pytorch lightning module for BioBert-derived models. This module is designed to be used with the Megatron-LM strategy and nemo 2.0 conventions.
    To change the your loss, pass in a different config object that returns a different loss reduction class. To change your model and what it outputs,
    pass in a different config object that returns a different model. Do not modify this function unless you need to change higher level logic. You may
    need to modify the various step and forward functions towards the bottom of this file to handle new/different keys in the batch. In the future some of
    those functions may need to be refactored out into the config object or a different place so that they live closer to the model definition.
    """
    return BionemoLightningModule(
        config=config,
        optimizer=optimizer if optimizer is not None else default_megatron_optimizer(),
        data_step=data_step,
        forward_step=forward_step,
        tokenizer=tokenizer,
    )


<<<<<<< HEAD
def bert_default_optimizer(model: torch.nn.Module) -> FusedAdam:
    """Returns the default optimizer for the BERT model.

    Args:
        model: The BERT model.

    Returns:
        The default optimizer initialized for this BERT module's parameters.
        Uses a learning rate of 1e-4 and weight decay of 1e-2.
    """
    return FusedAdam(model.parameters(), lr=1e-4, weight_decay=0.01)


def get_batch_on_this_context_parallel_rank(batch: Dict[str, Tensor], in_place: bool = True) -> Dict[str, Tensor]:
    """Ensures that the input batch is in the right format for context parallel rank.

    Modifies the batch data based on the context parallel rank, if the context parallel world size is greater than 1.
    Otherwise, the batch is returned as-is.
=======
def get_batch_on_this_context_parallel_rank(batch: Dict[str, torch.Tensor]) -> Dict[str, torch.Tensor]:
    """Modifies the batch data based on the context parallel rank, if the context parallel world size is greater than 1. Otherwise the batch is returned as-is.
>>>>>>> 756261ba

    Args:
        batch: The input batch data.
        in_place: If true, then the input is mutated. The returned dict is a reference to the input.
                  Otherwise, the input data is always shallow-copied and this copy is modified and returned.

    Returns:
        dict: The modified batch data based on the context parallel rank.
    """

    if not in_place:
        batch = dict(**batch)

    if cp_size := parallel_state.get_context_parallel_world_size() > 1:
        num_valid_tokens_in_ub = None
        if "loss_mask" in batch and batch["loss_mask"] is not None:
            num_valid_tokens_in_ub = batch["loss_mask"].sum()

        cp_rank = parallel_state.get_context_parallel_rank()
        for key, val in batch.items():
            if val is not None:
                seq_dim = 1 if key != "attention_mask" else 2
                _val = val.view(
                    *val.shape[0:seq_dim],
                    2 * cp_size,
                    val.shape[seq_dim] // (2 * cp_size),
                    *val.shape[(seq_dim + 1) :],
                )
                index = torch.tensor([cp_rank, (2 * cp_size - cp_rank - 1)], device="cpu", pin_memory=True).cuda(
                    non_blocking=True
                )
                _val = _val.index_select(seq_dim, index)
                _val = _val.view(*val.shape[0:seq_dim], -1, *_val.shape[(seq_dim + 2) :])
                batch[key] = _val
        batch["num_valid_tokens_in_ub"] = num_valid_tokens_in_ub

    return batch


def get_packed_seq_params(batch: SequenceBatch) -> PackedSeqParams:
    """Get the packed sequence parameters for the given batch.

    This function should only be called if `cu_seqlens` is defined in the batch.

    Args:
        batch: The input batch to pack.

    Returns:
        PackedSeqParams: The packed sequence parameters containing the following attributes:
            - cu_seqlens_q (Tensor): The sequence lengths for query.
            - cu_seqlens_kv (Tensor): The sequence lengths for key and value.
            - max_seqlen_q (Tensor, optional): The maximum sequence length for query.
            - max_seqlen_kv (Tensor, optional): The maximum sequence length for key and value.
            - qkv_format (str): The format of query, key, and value tensors.

    """
    cu_seqlens = batch["cu_seqlens"].squeeze()  # remove batch size dimension (mbs=1)
    # remove -1 "paddings" added in collate_fn
    if cu_seqlens_argmin := batch.get("cu_seqlens_argmin", None) is not None:
        # pre-compute cu_seqlens_argmin in dataset class for perf
        cu_seqlens = cu_seqlens[: cu_seqlens_argmin.item()]
    else:
        cu_seqlens = cu_seqlens[: torch.argmin(cu_seqlens)]

    # pre-compute max_seqlens in dataset class for perf
    max_seqlen = batch["max_seqlen"].squeeze() if "max_seqlen" in batch else None

    # these args are passed eventually into TEDotProductAttention.forward()
    return PackedSeqParams(
        cu_seqlens_q=cu_seqlens,
        cu_seqlens_kv=cu_seqlens,
        max_seqlen_q=max_seqlen,
        max_seqlen_kv=max_seqlen,
        qkv_format="thd",
    )


class BioBertLightningModule(  # noqa: D101
    pl.LightningModule, iom.IOMixinWithGettersSetters, nlio.ConnectorMixin, LightningPassthroughPredictionMixin
):
    def __init__(
        self,
        config: MegatronBioNeMoTrainableModelConfig,
        # TODO: Add transformer_layer_spec when we update mcore
        tokenizer: Optional[TokenizerSpec] = None,
        optimizer: MegatronOptimizerModule = MegatronOptimizerModule(
            config=OptimizerConfig(lr=1e-4, optimizer="adam", use_distributed_optimizer=True),
        ),
        data_step_function: DataStepFunction = biobert_data_step,
        forward_step_function: ForwardStepFunction = bert_forward_step,
    ):
        """A pytorch lightning module for BioBert-derived models. This module is designed to be used with the Megatron-LM strategy and nemo 2.0 conventions.
        To change the your loss, pass in a different config object that returns a different loss reduction class. To change your model and what it outputs,
        pass in a different config object that returns a different model. Do not modify this function unless you need to change higher level logic. You may
        need to modify the various step and forward functions towards the bottom of this file to handle new/different keys in the batch. In the future some of
        those functions may need to be refactored out into the config object or a different place so that they live closer to the model definition.
        """  # noqa: D205
        super().__init__()
        self.config = config
        self.tokenizer = tokenizer
        self.loss_reduction_class = config.get_loss_reduction_class()
        # TODO replace the self.configure_optimizer call with the optimizer below
        #  once it all works. This is the future direction for how things are going.

        self.optim = optimizer
        self.optim.connect(self)  # This will bind the `configure_optimizers` method
        self.data_step_function: DataStepFunction = data_step_function
        self.forward_step_function: ForwardStepFunction = forward_step_function

    def configure_model(self) -> None:  # noqa: D102
        self.module = self.config.configure_model(self.tokenizer)

    # This is now replaced by the init hook on self.optimizer
    # def configure_optimizers(self) -> Optimizer:
    #     return bert_default_optimizer(self)

    def forward(
        self,
        *args,
        **kwargs,
    ) -> torch.Tensor:
        """Call the forward method of the underlying model, and return whatever it outputs."""
        output_tensor = self.module(*args, **kwargs)  # for now just pass through to the underlying model
        return output_tensor

    def data_step(self, dataloader_iter) -> DataStepOutput:  # noqa: D102
        return self.data_step_function(dataloader_iter)

    def forward_step(self, batch) -> DataT:  # noqa: D102
        return self.forward_step_function(self, batch)

    def training_step(self, batch, batch_idx=None) -> DataT:  # noqa: D102
        # In mcore the loss-function is part of the forward-pass (when labels are provided)
        return self.forward_step(batch)

    def validation_step(self, batch, batch_idx=None) -> DataT:  # noqa: D102
        # In mcore the loss-function is part of the forward-pass (when labels are provided)
        return self.forward_step(batch)

    def predict_step(self, batch, batch_idx=None) -> DataT:  # noqa: D102
        return self.forward_step(batch)

    def training_loss_reduction(self) -> MegatronLossReduction:  # noqa: D102
        # This is the function that takes batch['loss_mask'] and the logits output by the model and reduces the loss
        #  This function will
        return self.loss_reduction_class()

    # The predict step comes from the LightningPassthroughPredictionMixin

    def validation_loss_reduction(self) -> MegatronLossReduction:  # noqa: D102
        return self.loss_reduction_class(validation_step=True)

    def test_loss_reduction(self) -> MegatronLossReduction:  # noqa: D102
        return self.loss_reduction_class(validation_step=True)

    def copy(self) -> "BioBertLightningModule":  # noqa: D102
        return self.__class__(
            self.config, self.tokenizer, self.optim, self.data_step_function, self.forward_step_function
        )<|MERGE_RESOLUTION|>--- conflicted
+++ resolved
@@ -14,13 +14,9 @@
 # limitations under the License.
 
 
-<<<<<<< HEAD
-from typing import Dict, Optional, Protocol, Sequence, TypedDict, cast
-=======
-from typing import Callable, Dict, Iterable, Optional, Sequence
->>>>>>> 756261ba
-
-import torch
+from typing import Callable, Dict, Iterable, Optional, Protocol, Sequence, TypedDict, cast
+
+import pytorch_lightning as pl
 import torch.distributed
 from apex.optimizers import FusedAdam
 from megatron.core import parallel_state
@@ -28,28 +24,23 @@
 from nemo.collections.common.tokenizers.tokenizer_spec import TokenizerSpec
 from nemo.lightning.megatron_parallel import DataT, MegatronLossReduction
 from nemo.lightning.pytorch.optim import MegatronOptimizerModule
-<<<<<<< HEAD
 from torch import Tensor
 
 from bionemo.llm.lightning import BionemoLightningModule, DataStep, ForwardStep, default_megatron_optimizer
 from bionemo.llm.model.biobert.model import BioBertConfig, MegatronBioBertModel
-=======
-
-from bionemo.llm.lightning import LightningPassthroughPredictionMixin
-from bionemo.llm.model.config import MegatronBioNeMoTrainableModelConfig
-from bionemo.llm.utils import iomixin_utils as iom
->>>>>>> 756261ba
 
 
 __all__: Sequence[str] = (
     "biobert_lightning_module",
     "biobert_data_step",
     "bert_forward_step",
-<<<<<<< HEAD
     "bert_default_optimizer",
     "BertModel",
     "BertBatch",
     "SequenceBatch",
+    # ???
+    "get_packed_seq_params",
+    "get_batch_on_this_context_parallel_rank",
 )
 
 
@@ -64,6 +55,12 @@
     attention_mask: Tensor
 
 
+# ???
+DataStepOutput = Dict[str, torch.Tensor | PackedSeqParams]
+DataStepFunction = Callable[[Iterable], DataStepOutput]
+ForwardStepFunction = Callable[[pl.LightningModule, DataStepOutput], DataT]
+
+
 class BertBatch(BertBatchCore, total=False):
     cu_seqlens: Tensor
 
@@ -78,20 +75,6 @@
 
 
 def biobert_data_step(dataloader_iter) -> Dict[str, Tensor]:
-=======
-    "get_packed_seq_params",
-    "get_batch_on_this_context_parallel_rank",
-)
-
-DataStepOutput = Dict[str, torch.Tensor | PackedSeqParams]
-DataStepFunction = Callable[[Iterable], DataStepOutput]
-ForwardStepFunction = Callable[[pl.LightningModule, DataStepOutput], DataT]
-############################################################################################################
-# Below are static helper functions for handling various steps in the actual class at the bottom of the file.
-
-
-def biobert_data_step(dataloader_iter) -> Dict[str, torch.Tensor]:
->>>>>>> 756261ba
     """Preprocesses a batch of data for the GeneFormer model, and ingest a single batch of data from the dataloader iterator.
         only necessary batch keys are subsetted and passed to the model's forward pass, and the loss forward pass, depending on stage.
         TODO document how parallel_state pipeline stages work.
@@ -130,14 +113,14 @@
     return output
 
 
-<<<<<<< HEAD
+# ???
+# def bert_forward_step(model: pl.LightningModule, batch: DataStepOutput) -> DataT:
 def bert_forward_step(model: BertModel[DataT], batch: BertBatch) -> DataT:
-=======
-def bert_forward_step(model: pl.LightningModule, batch: DataStepOutput) -> DataT:
->>>>>>> 756261ba
-    """This subsets the batch keys to the ones actually used by forward pass of the model, and then calls the model's forward pass.
+    """Performs the model's orward pass using the batch, for Megatron compatability.
+
+    This subsets the batch keys to the ones actually used by forward pass of the model, and then calls the model's forward pass.
     if "cu_seqsens" are defined in the batch, then the packed sequence parameters are also passed to the model for forward pass efficiency.
-    """  # noqa: D205
+    """
     forward_args = {
         "input_ids": batch["text"],
         "attention_mask": batch["attention_mask"],
@@ -161,11 +144,15 @@
     data_step: DataStep = biobert_data_step,
     forward_step: ForwardStep = bert_forward_step,
 ) -> BionemoLightningModule[MegatronBioBertModel, MegatronLossReduction]:
-    """A pytorch lightning module for BioBert-derived models. This module is designed to be used with the Megatron-LM strategy and nemo 2.0 conventions.
-    To change the your loss, pass in a different config object that returns a different loss reduction class. To change your model and what it outputs,
-    pass in a different config object that returns a different model. Do not modify this function unless you need to change higher level logic. You may
-    need to modify the various step and forward functions towards the bottom of this file to handle new/different keys in the batch. In the future some of
-    those functions may need to be refactored out into the config object or a different place so that they live closer to the model definition.
+    """A pytorch lightning module for BioBert-derived models.
+
+    This module is designed to be used with the Megatron-LM strategy and nemo 2.0 conventions.
+    To change your loss, pass in a different config object that returns a different loss reduction class.
+    To change your model and what it outputs, pass in a different config object that returns a different model.
+    Do not modify this function unless you need to change higher level logic. You may need to modify the various step
+    and forward functions towards the bottom of this file to handle new/different keys in the batch. In the future some
+    of those functions may need to be refactored out into the config object or a different place so that they live
+    closer to the model definition.
     """
     return BionemoLightningModule(
         config=config,
@@ -176,7 +163,6 @@
     )
 
 
-<<<<<<< HEAD
 def bert_default_optimizer(model: torch.nn.Module) -> FusedAdam:
     """Returns the default optimizer for the BERT model.
 
@@ -195,10 +181,7 @@
 
     Modifies the batch data based on the context parallel rank, if the context parallel world size is greater than 1.
     Otherwise, the batch is returned as-is.
-=======
-def get_batch_on_this_context_parallel_rank(batch: Dict[str, torch.Tensor]) -> Dict[str, torch.Tensor]:
-    """Modifies the batch data based on the context parallel rank, if the context parallel world size is greater than 1. Otherwise the batch is returned as-is.
->>>>>>> 756261ba
+
 
     Args:
         batch: The input batch data.
@@ -273,88 +256,4 @@
         max_seqlen_q=max_seqlen,
         max_seqlen_kv=max_seqlen,
         qkv_format="thd",
-    )
-
-
-class BioBertLightningModule(  # noqa: D101
-    pl.LightningModule, iom.IOMixinWithGettersSetters, nlio.ConnectorMixin, LightningPassthroughPredictionMixin
-):
-    def __init__(
-        self,
-        config: MegatronBioNeMoTrainableModelConfig,
-        # TODO: Add transformer_layer_spec when we update mcore
-        tokenizer: Optional[TokenizerSpec] = None,
-        optimizer: MegatronOptimizerModule = MegatronOptimizerModule(
-            config=OptimizerConfig(lr=1e-4, optimizer="adam", use_distributed_optimizer=True),
-        ),
-        data_step_function: DataStepFunction = biobert_data_step,
-        forward_step_function: ForwardStepFunction = bert_forward_step,
-    ):
-        """A pytorch lightning module for BioBert-derived models. This module is designed to be used with the Megatron-LM strategy and nemo 2.0 conventions.
-        To change the your loss, pass in a different config object that returns a different loss reduction class. To change your model and what it outputs,
-        pass in a different config object that returns a different model. Do not modify this function unless you need to change higher level logic. You may
-        need to modify the various step and forward functions towards the bottom of this file to handle new/different keys in the batch. In the future some of
-        those functions may need to be refactored out into the config object or a different place so that they live closer to the model definition.
-        """  # noqa: D205
-        super().__init__()
-        self.config = config
-        self.tokenizer = tokenizer
-        self.loss_reduction_class = config.get_loss_reduction_class()
-        # TODO replace the self.configure_optimizer call with the optimizer below
-        #  once it all works. This is the future direction for how things are going.
-
-        self.optim = optimizer
-        self.optim.connect(self)  # This will bind the `configure_optimizers` method
-        self.data_step_function: DataStepFunction = data_step_function
-        self.forward_step_function: ForwardStepFunction = forward_step_function
-
-    def configure_model(self) -> None:  # noqa: D102
-        self.module = self.config.configure_model(self.tokenizer)
-
-    # This is now replaced by the init hook on self.optimizer
-    # def configure_optimizers(self) -> Optimizer:
-    #     return bert_default_optimizer(self)
-
-    def forward(
-        self,
-        *args,
-        **kwargs,
-    ) -> torch.Tensor:
-        """Call the forward method of the underlying model, and return whatever it outputs."""
-        output_tensor = self.module(*args, **kwargs)  # for now just pass through to the underlying model
-        return output_tensor
-
-    def data_step(self, dataloader_iter) -> DataStepOutput:  # noqa: D102
-        return self.data_step_function(dataloader_iter)
-
-    def forward_step(self, batch) -> DataT:  # noqa: D102
-        return self.forward_step_function(self, batch)
-
-    def training_step(self, batch, batch_idx=None) -> DataT:  # noqa: D102
-        # In mcore the loss-function is part of the forward-pass (when labels are provided)
-        return self.forward_step(batch)
-
-    def validation_step(self, batch, batch_idx=None) -> DataT:  # noqa: D102
-        # In mcore the loss-function is part of the forward-pass (when labels are provided)
-        return self.forward_step(batch)
-
-    def predict_step(self, batch, batch_idx=None) -> DataT:  # noqa: D102
-        return self.forward_step(batch)
-
-    def training_loss_reduction(self) -> MegatronLossReduction:  # noqa: D102
-        # This is the function that takes batch['loss_mask'] and the logits output by the model and reduces the loss
-        #  This function will
-        return self.loss_reduction_class()
-
-    # The predict step comes from the LightningPassthroughPredictionMixin
-
-    def validation_loss_reduction(self) -> MegatronLossReduction:  # noqa: D102
-        return self.loss_reduction_class(validation_step=True)
-
-    def test_loss_reduction(self) -> MegatronLossReduction:  # noqa: D102
-        return self.loss_reduction_class(validation_step=True)
-
-    def copy(self) -> "BioBertLightningModule":  # noqa: D102
-        return self.__class__(
-            self.config, self.tokenizer, self.optim, self.data_step_function, self.forward_step_function
-        )+    )