--- conflicted
+++ resolved
@@ -124,11 +124,8 @@
             raise ValueError("num_epochs must be at least 1.")
 
         rng = np.random.default_rng(self.seed)
-<<<<<<< HEAD
-=======
 
         # Initialize a vector of random seeds so that each epoch is shuffled differently.
->>>>>>> 3260d37a
         self.epoch_seeds = rng.integers(0, np.iinfo(np.int32).max, size=self.num_epochs)
 
     def __getitem__(self, index: int) -> T_co:
